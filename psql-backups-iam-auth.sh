#!/bin/bash

# AWS Data Pipeline RDS backup and verification automation relying on Amazon Linux and S3

# Ensure the return value of a pipeline is the last command to exit with a non-zero status,
# or zero if all commands in were successful, and exit if a variable is undefined.
set -uo pipefail

export AWS_DEFAULT_REGION=$AWS_REGION

# Use trap to print the most recent error message & delete the restore instance
# when the script exits
function cleanup_on_exit {

  echo "Trap EXIT called..."
  echo "If this script exited prematurely, check stderr for the exit error message"

  # if restore instance exists, delete it
  ERROR=$(aws rds describe-db-instances --db-instance-identifier $DB_INSTANCE_IDENTIFIER 2>&1)
  RET_CODE=$?

  DELETE_RET_CODE=0
  if [[ $RET_CODE == 0 ]]; then
    echo "Deleting restore DB instance $DB_INSTANCE_IDENTIFIER..."
    ERROR=$(aws rds delete-db-instance --db-instance-identifier $DB_INSTANCE_IDENTIFIER \
      --skip-final-snapshot 2>&1)
    RET_CODE=$?
  fi

  # this if statement is a catch all for any errors with the restore instance db deletion
  # except when a DBInstance is not found, so we can still delete the cluster if it exists
  if [[ $RET_CODE != 0 && ! $ERROR =~ "An error occurred (DBInstanceNotFound)" ]]; then
    echo $ERROR
    exit $RET_CODE
  fi

  # if restore cluster exists, delete it
  ERROR_CLUSTER=$(aws rds describe-db-clusters --db-cluster-identifier $DB_CLUSTER_IDENTIFIER 2>&1)
  RET_CLUSER_CODE=$?

  DELETE_RET_CLUSTER_CODE=0
  if [[ $RET_CLUSER_CODE == 0 ]]; then
    echo "Deleting restore DB cluster $DB_CLUSTER_IDENTIFIER..."
    ERROR_CLUSTER=$(aws rds delete-db-cluster --db-cluster-identifier $DB_CLUSTER_IDENTIFIER \
      --skip-final-snapshot 2>&1)
    RET_CLUSER_CODE=$?
  fi

  # this if statement is a catch all for any errors with the restore cluster db deletion
  if [[ $RET_CLUSER_CODE != 0 ]]; then
    echo $ERROR_CLUSTER
    exit $RET_CLUSER_CODE
  fi

}

trap cleanup_on_exit EXIT

DB_CLUSTER_IDENTIFIER=$DB_ENGINE-$SERVICE_NAME-auto-restore-cluster
DB_INSTANCE_IDENTIFIER=$DB_ENGINE-$SERVICE_NAME-auto-restore
DUMP=$SERVICE_NAME-$(date +%Y_%m_%d_%H%M%S)
RESTORE_FILE=restore.sql

mkdir -p ~/.aws

echo "[profile backup]
role_arn=arn:aws:iam::$BACKUP_ACCOUNT_ID:role/$ACCOUNT_GROUP-$ENV-backups
credential_source=Ec2InstanceMetadata" > ~/.aws/config

majorVersion="${DB_ENGINE_VERSION%%.*}"
PSQL_TOOLS_VERSION=$(echo $DB_ENGINE_VERSION | awk -F\. '{print $1"."$2}')

# package name changed 10 on
if [[ "$majorVersion" == "10" || "$majorVersion" == "11" ]]; then
  PSQL_TOOLS_VERSION="$majorVersion"
fi

DUMP_FILE=$DUMP.sql

# Enable s3 signature version v4 (for aws bucket server side encryption)
aws configure set s3.signature_version s3v4

# Install the postgres tools matching the engine version
echo "Postgres dump. installing dependencies..."
sudo amazon-linux-extras install -y postgresql$PSQL_TOOLS_VERSION > /dev/null
echo "...Done"

<<<<<<< HEAD

# Handle both traditional master username and password and IAM authentication enabled databases
=======
# Take the backup
echo "Taking the backup..."

# Set PGPASSWORD variable based on whether or not iam_auth is enabled
>>>>>>> ea5c3a37
if [[ "$IAM_AUTH_ENABLED" == "true" ]]; then
    # Using RDS IAM auth token
    export PGPASSWORD="$(aws rds generate-db-auth-token --hostname=$RDS_ENDPOINT  --port=5432 --username=$RDS_USERNAME --region=$AWS_REGION)"
    wget https://s3.amazonaws.com/rds-downloads/rds-ca-2019-root.pem
<<<<<<< HEAD

    if [[ "$majorVersion" == "9" ]]; then
        pg_dump -Fc -h $RDS_ENDPOINT -U $RDS_IAM_AUTH_USERNAME -d $DB_NAME -f $DUMP_FILE -N apgcc
    else
        pg_dumpall --globals-only -U $RDS_IAM_AUTH_USERNAME -h $RDS_ENDPOINT -f $DUMP_FILE -N apgcc
    fi
=======
else
    export PGPASSWORD=$RDS_PASSWORD
fi

if [[ "$majorVersion" == "9" ]]; then
  pg_dump -Fc -h $RDS_ENDPOINT -U $RDS_IAM_AUTH_USERNAME -d $DB_NAME -f $DUMP_FILE -N apgcc
>>>>>>> ea5c3a37
else
    export PGPASSWORD=$RDS_PASSWORD

    if [[ "$majorVersion" == "9" ]]; then
    pg_dump -Fc -h $RDS_ENDPOINT -U $RDS_USERNAME -d $DB_NAME -f $DUMP_FILE -N apgcc
    else
        pg_dumpall --globals-only -U $RDS_USERNAME -h $RDS_ENDPOINT -f $DUMP_FILE -N apgcc
    fi

fi
echo "...Done"

# Verify the dump file isn't empty before continuing
if [[ ! -s $DUMP_FILE ]]; then
echo "Error dump file has no data"
exit 2
fi

# Upload it to s3
echo "Copying dump file to s3 bucket: s3://$BACKUPS_BUCKET/$SERVICE_NAME/rds/"
aws s3 cp --profile backup --region $BACKUPS_BUCKET_REGION --only-show-errors $DUMP_FILE s3://$BACKUPS_BUCKET/$SERVICE_NAME/rds/

# Create SQL script
echo "Expanding & removing COMMENT ON EXTENSION from dump file..."
pg_restore $DUMP_FILE | sed -e '/COMMENT ON EXTENSION/d' \
| sed -e '/CREATE SCHEMA apgcc;/d' \
| sed -e '/ALTER SCHEMA apgcc OWNER TO rdsadmin;/d' > $RESTORE_FILE
echo "...Done"

# Verify the restore file isn't empty before continuing
if [[ ! -s $RESTORE_FILE ]]; then
echo "Error dump file downloaded from s3 has no data"
exit 2
fi


# Create the RDS restore instance
OPTS="--db-name $DB_NAME"

# RDS encryption specific options
if [[ $RDS_INSTANCE_TYPE != "db.t2.micro" ]]; then
  ENCRYPTION="--storage-encrypted --kms-key-id $RDS_KMS_KEY"
else
  ENCRYPTION=""
fi

echo "Creating DB restore cluster and instance with values:"
echo "db cluster identifier: $DB_CLUSTER_IDENTIFIER"
echo "db instance identifier: $DB_INSTANCE_IDENTIFIER"
echo "db instance class: $RDS_INSTANCE_TYPE"
echo "engine: $DB_ENGINE"
echo "username: $RDS_USERNAME"
echo "storage: $RDS_STORAGE_SIZE"
echo "engine version: $DB_ENGINE_VERSION"


if [[ "$IAM_AUTH_ENABLED" == "true" ]]; then
    # Generate a temporary password to use for the test restore cluster
    export PGPASSWORD=$(openssl rand -base64 32 | tr -cd '[:alnum:]')
else
    export PGPASSWORD=$RDS_PASSWORD
fi

aws rds create-db-cluster \
    --db-cluster-identifier $DB_CLUSTER_IDENTIFIER \
    --database-name $DB_NAME \
    --engine $DB_ENGINE \
    --engine-version $DB_ENGINE_VERSION \
    --master-username $RDS_USERNAME \
    --master-user-password $PGPASSWORD \
    --db-subnet-group-name $SUBNET_GROUP_NAME \
    --vpc-security-group-ids $RDS_SECURITY_GROUP > /dev/null
    
# Wait for the rds endpoint to be available before restoring to it
function rds_cluster_status {
  aws rds describe-db-clusters \
  --db-cluster-identifier $DB_CLUSTER_IDENTIFIER \
  --query 'DBClusters[0].Status' \
  --output text
}

while [[ ! $(rds_cluster_status) == "available" ]]; do
  echo "DB server is not online yet ... sleeping"
  sleep 60s
done

echo "...DB restore cluster created"

aws rds create-db-instance \
  --db-instance-identifier $DB_INSTANCE_IDENTIFIER \
  --db-cluster-identifier $DB_CLUSTER_IDENTIFIER \
  --db-instance-class $RDS_INSTANCE_TYPE \
  --engine $DB_ENGINE \
  --no-multi-az \
  --engine-version $DB_ENGINE_VERSION \
  --no-publicly-accessible \
  --license-model $DB_LICENSE_MODEL > /dev/null

# Wait for the rds endpoint to be available before restoring to it
function rds_status {
  aws rds describe-db-instances \
  --db-instance-identifier $DB_INSTANCE_IDENTIFIER \
  --query 'DBInstances[0].DBInstanceStatus' \
  --output text
}

while [[ ! $(rds_status) == "available" ]]; do
  echo "DB server is not online yet ... sleeping"
  sleep 60s
done

echo "...DB restore instance created"

# Our restore DB Address
RESTORE_ENDPOINT=$(aws rds describe-db-instances \
  --db-instance-identifier $DB_INSTANCE_IDENTIFIER \
  --query 'DBInstances[0].Endpoint.Address' \
  --output text)

echo "Restoring Postgres backup..."
psql --set ON_ERROR_STOP=on -h $RESTORE_ENDPOINT -U $RDS_USERNAME -d $DB_NAME < $RESTORE_FILE
echo "...Done"


# Check in on success
echo "Checkin to snitch..."
curl $DMS_URL
echo "...Done"<|MERGE_RESOLUTION|>--- conflicted
+++ resolved
@@ -85,44 +85,31 @@
 sudo amazon-linux-extras install -y postgresql$PSQL_TOOLS_VERSION > /dev/null
 echo "...Done"
 
-<<<<<<< HEAD
-
-# Handle both traditional master username and password and IAM authentication enabled databases
-=======
 # Take the backup
 echo "Taking the backup..."
 
-# Set PGPASSWORD variable based on whether or not iam_auth is enabled
->>>>>>> ea5c3a37
+# Handle both traditional master username and password and IAM authentication enabled databases
 if [[ "$IAM_AUTH_ENABLED" == "true" ]]; then
-    # Using RDS IAM auth token
+    echo "Connect via IAM authentication token..."
     export PGPASSWORD="$(aws rds generate-db-auth-token --hostname=$RDS_ENDPOINT  --port=5432 --username=$RDS_USERNAME --region=$AWS_REGION)"
     wget https://s3.amazonaws.com/rds-downloads/rds-ca-2019-root.pem
-<<<<<<< HEAD
 
     if [[ "$majorVersion" == "9" ]]; then
         pg_dump -Fc -h $RDS_ENDPOINT -U $RDS_IAM_AUTH_USERNAME -d $DB_NAME -f $DUMP_FILE -N apgcc
     else
         pg_dumpall --globals-only -U $RDS_IAM_AUTH_USERNAME -h $RDS_ENDPOINT -f $DUMP_FILE -N apgcc
     fi
-=======
 else
+    echo "Connect via username and passoword..."
     export PGPASSWORD=$RDS_PASSWORD
-fi
-
-if [[ "$majorVersion" == "9" ]]; then
-  pg_dump -Fc -h $RDS_ENDPOINT -U $RDS_IAM_AUTH_USERNAME -d $DB_NAME -f $DUMP_FILE -N apgcc
->>>>>>> ea5c3a37
-else
-    export PGPASSWORD=$RDS_PASSWORD
-
+    
     if [[ "$majorVersion" == "9" ]]; then
-    pg_dump -Fc -h $RDS_ENDPOINT -U $RDS_USERNAME -d $DB_NAME -f $DUMP_FILE -N apgcc
+        pg_dump -Fc -h $RDS_ENDPOINT -U $RDS_USERNAME -d $DB_NAME -f $DUMP_FILE -N apgcc
     else
         pg_dumpall --globals-only -U $RDS_USERNAME -h $RDS_ENDPOINT -f $DUMP_FILE -N apgcc
     fi
-
-fi
+fi
+
 echo "...Done"
 
 # Verify the dump file isn't empty before continuing
